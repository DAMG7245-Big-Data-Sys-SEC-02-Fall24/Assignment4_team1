--- conflicted
+++ resolved
@@ -7,10 +7,6 @@
 if __name__ == "__main__":
     if os.getenv("MODE") != "dev":
         from backend.service.service import app
-<<<<<<< HEAD
-        uvicorn.run(app, host="0.0.0.0", port=80)
-=======
         uvicorn.run(app, host="0.0.0.0", port=8000)
->>>>>>> 3f87727e
     else:
         uvicorn.run("service.service:app", host="127.0.0.1", port=8000, reload=True)