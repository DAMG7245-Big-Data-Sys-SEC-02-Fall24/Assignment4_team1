--- conflicted
+++ resolved
@@ -137,11 +137,10 @@
 secrets/
 */.DS_Store
 
-<<<<<<< HEAD
+
 credentials.json
 scrap/
-=======
+
 # poetry 
 
-poetry.lock 
->>>>>>> 5bcfbc5a
+poetry.lock 